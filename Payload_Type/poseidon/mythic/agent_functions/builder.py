from mythic_payloadtype_container.PayloadBuilder import *
from mythic_payloadtype_container.MythicCommandBase import *
import asyncio
import os
import shutil
import json

# Enable additional message details to the Mythic UI
debug = False


class Poseidon(PayloadType):
    name = "poseidon"
    file_extension = "bin"
    author = "@xorrior, @djhohnstein, @Ne0nd0g"
    supported_os = [SupportedOS.Linux, SupportedOS.MacOS]
    wrapper = False
    wrapped_payloads = []
    note = "A fully featured macOS and Linux Golang agent"
    supports_dynamic_loading = False
    mythic_encrypts = True
    build_parameters = [
        BuildParameter(
            name="mode",
            parameter_type=BuildParameterType.ChooseOne,
            description="Choose the build mode option. Select default for executables, "
                        "c-shared for a .dylib or .so file, "
                        "or c-archive for a .Zip containing C source code with an archive and header file",
            choices=["default", "c-archive", "c-shared"],
            default_value="default",
        ),
        BuildParameter(
            name="proxy_bypass",
            parameter_type=BuildParameterType.Boolean,
            default_value=False,
            description="Ignore HTTP proxy environment settings configured on the target host?",
        ),
        BuildParameter(
            name="garble",
            description="Use Garble to obfuscate the output Go executable. "
<<<<<<< HEAD
                        "\nLINUX ONLY. "
                        "\nWARNING - This significantly slows the agent build time.",
            parameter_type=BuildParameterType.Boolean,
            default_value="false",
=======
                        "\nWARNING - This significantly slows the agent build time.",
            parameter_type=BuildParameterType.Boolean,
            default_value=True,
>>>>>>> 5c0de0f0
            required=False,
        ),
    ]
    c2_profiles = ["websocket", "http", "poseidon_tcp"]

    async def build(self) -> BuildResponse:
        macOSVersion = "10.12"
        # this function gets called to create an instance of your payload
        resp = BuildResponse(status=BuildStatus.Error)
        target_os = "linux"
        if self.selected_os == "macOS":
            target_os = "darwin"
        elif self.selected_os == "Windows":
            target_os = "windows"
        if len(self.c2info) != 1:
            resp.build_stderr = "Poseidon only accepts one c2 profile at a time"
            return resp
        try:
            agent_build_path = "/Mythic/agent_code"

            # Get the selected C2 profile information (e.g., http or websocket)
            c2 = self.c2info[0]
            profile = c2.get_c2profile()["name"]
            if profile not in self.c2_profiles:
                resp.build_message = "Invalid c2 profile name specified"
                return resp

            # This package path is used with Go's "-X" link flag to set the value string variables in code at compile
            # time. This is how each profile's configurable options are passed in.
            poseidon_repo_profile = f"github.com/MythicAgents/poseidon/Payload_Type/poseidon/agent_code/pkg/profiles"

            # Build Go link flags that are passed in at compile time through the "-ldflags=" argument
            # https://golang.org/cmd/link/
            ldflags = f"-s -w -X '{poseidon_repo_profile}.UUID={self.uuid}'"

            # Iterate over the C2 profile parameters and associated variable through Go's "-X" link flag
            for key, val in c2.get_parameters_dict().items():
                # dictionary instances will be crypto components
                if isinstance(val, dict):
                    ldflags += f" -X '{poseidon_repo_profile}.{key}={val['enc_key']}'"
                elif key == "headers":
                    v = json.dumps(val).replace('"', '\\"')
                    ldflags += f" -X '{poseidon_repo_profile}.{key}={v}'"
                else:
                    if val:
                        ldflags += f" -X '{poseidon_repo_profile}.{key}={val}'"

            ldflags += " -X '{}.proxy_bypass={}'".format(poseidon_repo_profile, self.get_parameter("proxy_bypass"))
            # Set the Go -buildid argument to an empty string to remove the indicator
            ldflags += " -buildid="
<<<<<<< HEAD
            command = "rm -rf /build; rm -rf /deps;"

            go_cmd = f'-tags {profile} -buildmode {self.get_parameter("mode")} -ldflags "{ldflags}"'

            if target_os == "linux" and self.get_parameter("garble"):
                command += "export GOGARBLE=golang.org,github.com,howett.net;"
                # This shouldn't be necessary
                # Don't include encoding
                command += "export GOGARBLE=$GOGARBLE,vendor,net,internal,reflect,crypto,strings,math,compress,compress,syscall,os,unicode,context,regexp,sync,strconv,sort,fmt,bytes,path,bufio,log,mime,hash,container;"
                command += f'export GOOS={target_os};'
                command += f'export GOARCH=amd64;'
                command += f'/go/src/bin/garble -tiny -literals -seed random build {go_cmd} -o /build/poseidon-{target_os}-amd64'
                if self.get_parameter("mode") == "c-shared":
                    command += ".so"
                elif self.get_parameter("mode") == "c-archive":
                    command += ".a"
            else:
                command += f'xgo {go_cmd} --targets {target_os}/amd64 -out poseidon .'
                if self.get_parameter("garble"):
                    resp.build_message += f'\nGarble can not be used with payloads for {target_os}\n'
=======
            command = f"rm -rf /build; rm -rf /deps; export CGO_ENABLED=1; export GOOS={target_os}; export GOARCH=amd64;"

            go_cmd = f'-tags {profile} -buildmode {self.get_parameter("mode")} -ldflags "{ldflags}"'
            if target_os == "darwin":
                command += "export CC=o64-clang; export CXX=o64-clang++;"
            elif target_os == "windows":
                command += "export CC=x86_64-w64-mingw32-gcc;"
            command += "export GOGARBLE=golang.org,github.com,howett.net;"
            command += "export GOGARBLE=$GOGARBLE,vendor,net,internal,reflect,crypto,strings,math,compress,compress,syscall,os,unicode,context,regexp,sync,strconv,sort,fmt,bytes,path,bufio,log,mime,hash,container;"

            if self.get_parameter("garble"):
                command += '/go/src/bin/garble -tiny -literals -debug -seed random build '
            else:
                command += 'go build '
                # This shouldn't be necessary
                # Don't include encoding
            command += f'{go_cmd} -o /build/poseidon-{target_os}'
            if target_os == "darwin":
                command += f"-{macOSVersion}"
            command += "-amd64"
            if self.get_parameter("mode") == "c-shared":
                if target_os == "windows":
                    command += ".dll"
                elif target_os == "darwin":
                    command += ".dylib"
                else:
                    command += ".so"
            elif self.get_parameter("mode") == "c-archive":
                command += ".a"
>>>>>>> 5c0de0f0

            # Execute the constructed xgo command to build Poseidon
            proc = await asyncio.create_subprocess_shell(
                command,
                stdout=asyncio.subprocess.PIPE,
                stderr=asyncio.subprocess.PIPE,
                cwd=agent_build_path,
            )

            # Collect and data written Standard Output and Standard Error
            stdout, stderr = await proc.communicate()
            if stdout:
                resp.build_stdout += f"\n[STDOUT]\n{stdout.decode()}"
                if debug:
                    resp.build_message += f'\n[BUILD]{command}\n'
            if stderr:
                resp.build_stderr += f"\n[STDERR]\n{stderr.decode()}"
                if debug:
                    resp.build_stderr += f'\n[BUILD]{command}\n'

            # default build mode
            if self.get_parameter("mode") == "default":
                # Linux
                if target_os == "linux" or target_os == "windows":
                    if os.path.exists(f"/build/poseidon-{target_os}-amd64"):
                        resp.payload = open(f"/build/poseidon-{target_os}-amd64", "rb").read()
                    else:
                        resp.build_stderr += f"/build/poseidon-{target_os}-amd64 does not exist"
                        resp.status = BuildStatus.Error
                        return resp
                # Darwin (macOS)
                elif target_os == "darwin":
                    if os.path.exists(f"/build/poseidon-{target_os}-{macOSVersion}-amd64"):
                        resp.payload = open(f"/build/poseidon-{target_os}-{macOSVersion}-amd64", "rb").read()
                    else:
                        resp.build_stderr += f"/build/poseidon-{target_os}-{macOSVersion}-amd64 does not exist"
                        resp.status = BuildStatus.Error
                        return resp
                else:
                    resp.build_stderr += f"Unhandled operating system: {target_os} for {self.get_parameter('mode')} build mode"
                    resp.status = BuildStatus.Error
                    return resp
            # C-shared (e.g., Dylib or SO)
            elif self.get_parameter("mode") == "c-shared":
                # Linux
                if target_os == "linux":
                    if os.path.exists(f"/build/poseidon-{target_os}-amd64.so"):
                        resp.payload = open(f"/build/poseidon-{target_os}-amd64.so", "rb").read()
                    else:
                        resp.build_stderr += f"/build/poseidon-{target_os}-amd64.so does not exist"
                        resp.status = BuildStatus.Error
                        return resp
                # Darwin (macOS)
                elif target_os == "darwin":
                    if os.path.exists(f"/build/poseidon-{target_os}-{macOSVersion}-amd64.dylib"):
                        resp.payload = open(f"/build/poseidon-{target_os}-{macOSVersion}-amd64.dylib",
                                            "rb").read()
                    else:
                        resp.build_stderr += f"/build/poseidon-{target_os}-{macOSVersion}-amd64.dylib does not exist"
                        resp.status = BuildStatus.Error
                        return resp
                elif target_os == "windows":
                    if os.path.exists(f"/build/poseidon-{target_os}-amd64.dll"):
                        resp.payload = open(f"/build/poseidon-{target_os}-amd64.dll", "rb").read()
                    else:
                        resp.build_stderr += f"/build/poseidon-{target_os}-amd64.dll does not exist"
                        resp.status = BuildStatus.Error
                        return resp
                else:
                    resp.build_stderr += f"Unhandled operating system: {target_os} for {self.get_parameter('mode')} build mode"
                    resp.status = BuildStatus.Error
                    return resp
            # C-shared (e.g., Dylib or SO)
            elif self.get_parameter("mode") == "c-archive":
                # Copy the C file into the build directory
                file1 = open(
                    f"/Mythic/agent_code/sharedlib/sharedlib-darwin-linux.c", "r"
                ).read()
                with open("/build/sharedlib-darwin-linux.c", "w") as f:
                    f.write(file1)
                # Linux
                if target_os == "linux":
                    if os.path.exists(f"/build/poseidon-{target_os}-amd64.a"):
                        shutil.make_archive(f"{agent_build_path}/poseidon", "zip", "/build")
                        resp.payload = open(f"{agent_build_path}/poseidon" + ".zip", "rb").read()
                    else:
                        resp.build_stderr += f"/build/poseidon-{target_os}-amd64.a does not exist"
                        resp.status = BuildStatus.Error
                        return resp
                # Darwin (macOS)
                elif target_os == "darwin":
                    if os.path.exists(f"/build/poseidon-{target_os}-{macOSVersion}-amd64.a"):
                        shutil.make_archive(f"{agent_build_path}/poseidon", "zip", "/build")
                        resp.payload = open(f"{agent_build_path}/poseidon" + ".zip", "rb").read()
                    else:
                        resp.build_stderr += f"/build/poseidon-{target_os}-10.06-amd64.a does not exist"
                        resp.status = BuildStatus.Error
                        return resp
                else:
                    resp.build_stderr += f"Unhandled operating system: {target_os} for " \
                                         f"{self.get_parameter('mode')} build mode"
                    resp.status = BuildStatus.Error
                    return resp
            # Unhandled
            else:
                resp.build_stderr += f"Unhandled build mode {self.get_parameter('mode')}"
                resp.status = BuildStatus.Error
                return resp

            # Successfully created the payload without error
            resp.build_message += f'\nCreated Poseidon payload!\n' \
                                  f'OS: {target_os}, ' \
                                  f'Build Mode: {self.get_parameter("mode")}, ' \
                                  f'C2 Profile: {profile}\n[BUILD]{command}\n'
            resp.status = BuildStatus.Success
            return resp
        except Exception as e:
            resp.build_stderr += "\n" + str(e)
        return resp<|MERGE_RESOLUTION|>--- conflicted
+++ resolved
@@ -38,16 +38,9 @@
         BuildParameter(
             name="garble",
             description="Use Garble to obfuscate the output Go executable. "
-<<<<<<< HEAD
-                        "\nLINUX ONLY. "
-                        "\nWARNING - This significantly slows the agent build time.",
-            parameter_type=BuildParameterType.Boolean,
-            default_value="false",
-=======
                         "\nWARNING - This significantly slows the agent build time.",
             parameter_type=BuildParameterType.Boolean,
             default_value=True,
->>>>>>> 5c0de0f0
             required=False,
         ),
     ]
@@ -98,28 +91,6 @@
             ldflags += " -X '{}.proxy_bypass={}'".format(poseidon_repo_profile, self.get_parameter("proxy_bypass"))
             # Set the Go -buildid argument to an empty string to remove the indicator
             ldflags += " -buildid="
-<<<<<<< HEAD
-            command = "rm -rf /build; rm -rf /deps;"
-
-            go_cmd = f'-tags {profile} -buildmode {self.get_parameter("mode")} -ldflags "{ldflags}"'
-
-            if target_os == "linux" and self.get_parameter("garble"):
-                command += "export GOGARBLE=golang.org,github.com,howett.net;"
-                # This shouldn't be necessary
-                # Don't include encoding
-                command += "export GOGARBLE=$GOGARBLE,vendor,net,internal,reflect,crypto,strings,math,compress,compress,syscall,os,unicode,context,regexp,sync,strconv,sort,fmt,bytes,path,bufio,log,mime,hash,container;"
-                command += f'export GOOS={target_os};'
-                command += f'export GOARCH=amd64;'
-                command += f'/go/src/bin/garble -tiny -literals -seed random build {go_cmd} -o /build/poseidon-{target_os}-amd64'
-                if self.get_parameter("mode") == "c-shared":
-                    command += ".so"
-                elif self.get_parameter("mode") == "c-archive":
-                    command += ".a"
-            else:
-                command += f'xgo {go_cmd} --targets {target_os}/amd64 -out poseidon .'
-                if self.get_parameter("garble"):
-                    resp.build_message += f'\nGarble can not be used with payloads for {target_os}\n'
-=======
             command = f"rm -rf /build; rm -rf /deps; export CGO_ENABLED=1; export GOOS={target_os}; export GOARCH=amd64;"
 
             go_cmd = f'-tags {profile} -buildmode {self.get_parameter("mode")} -ldflags "{ldflags}"'
@@ -149,7 +120,6 @@
                     command += ".so"
             elif self.get_parameter("mode") == "c-archive":
                 command += ".a"
->>>>>>> 5c0de0f0
 
             # Execute the constructed xgo command to build Poseidon
             proc = await asyncio.create_subprocess_shell(
