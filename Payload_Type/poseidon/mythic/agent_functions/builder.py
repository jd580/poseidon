from mythic_payloadtype_container.PayloadBuilder import *
from mythic_payloadtype_container.MythicCommandBase import *
import asyncio
import os
import shutil
import json

# Enable additional message details to the Mythic UI
debug = False


class Poseidon(PayloadType):
    name = "poseidon"
    file_extension = "bin"
    author = "@xorrior, @djhohnstein, @Ne0nd0g"
    supported_os = [SupportedOS.Linux, SupportedOS.MacOS]
    wrapper = False
    wrapped_payloads = []
    note = "A fully featured macOS and Linux Golang agent"
    supports_dynamic_loading = False
    mythic_encrypts = True
    build_parameters = {
<<<<<<< HEAD
        "os": BuildParameter(
            name="os",
            parameter_type=BuildParameterType.ChooseOne,
            description="Choose the target OS",
            choices=["darwin", "linux"],
            default_value="linux",
        ),
=======
>>>>>>> c2cb43d7
        "mode": BuildParameter(
            name="mode",
            parameter_type=BuildParameterType.ChooseOne,
            description="Choose the build mode option. Select default for executables, "
                        "c-shared for a .dylib or .so file, "
                        "or c-archive for a .Zip containing C source code with an archive and header file",
            choices=["default", "c-archive", "c-shared"],
            default_value="default",
        ),
    }
    c2_profiles = ["websocket", "http"]
    support_browser_scripts = [
        BrowserScript(script_name="create_table", author="@djhohnstein"),
        BrowserScript(script_name="collapsable", author="@djhohnstein"),
        BrowserScript(
            script_name="file_size_to_human_readable_string", author="@djhohnstein"
        ),
        BrowserScript(
            script_name="create_process_additional_info_modal", author="@djhohnstein"
        ),
        BrowserScript(
            script_name="show_process_additional_info_modal", author="@djhohnstein"
        ),
        BrowserScript(
            script_name="copy_additional_info_to_clipboard", author="@djhohnstein"
        ),
    ]

    async def build(self) -> BuildResponse:
        # this function gets called to create an instance of your payload
        resp = BuildResponse(status=BuildStatus.Error)
        if len(self.c2info) != 1:
            resp.build_stderr = "Poseidon only accepts one c2 profile at a time"
            return resp
        try:
            agent_build_path = "/Mythic/agent_code"

            # Get the selected C2 profile information (e.g., http or websocket)
            c2 = self.c2info[0]
            profile = c2.get_c2profile()["name"]
            if profile not in self.c2_profiles:
                resp.build_message = "Invalid c2 profile name specified"
                return resp

            # This package path is used with Go's "-X" link flag to set the value string variables in code at compile
            # time. This is how each profile's configurable options are passed in.
            poseidon_repo_profile = f"github.com/MythicAgents/poseidon/Payload_Type/poseidon/agent_code/pkg/profiles"

            # Build Go link flags that are passed in at compile time through the "-ldflags=" argument
            # https://golang.org/cmd/link/
            ldflags = f"-s -w -X '{poseidon_repo_profile}.UUID={self.uuid}'"

            # Iterate over the C2 profile parameters and associated variable through Go's "-X" link flag
            for key, val in c2.get_parameters_dict().items():
                # dictionary instances will be crypto components
                if isinstance(val, dict):
<<<<<<< HEAD
                    ldflags += f" -X '{poseidon_repo_profile}.{key}={val['enc_key']}'"
=======
                    file1 = file1.replace(key, val["enc_key"] if val["enc_key"] is not None else "")
                # headers is the name of the c2 profile parameter with an array of header values to set
>>>>>>> c2cb43d7
                elif key == "headers":
                    v = json.dumps(val).replace('"', '\\"')
                    ldflags += f" -X '{poseidon_repo_profile}.{key}={v}'"
                else:
                    if val:
                        ldflags += f" -X '{poseidon_repo_profile}.{key}={val}'"

            # Set the Go -buildid argument to an empty string to remove the indicator
            ldflags += " -buildid="
            command = "rm -rf /build; rm -rf /deps;"
            command += (
                "xgo -tags={} --targets={}/{} -buildmode={} -ldflags=\"{}\" -out poseidon .".format(
                    profile,
                    "darwin" if self.selected_os == "macOS" else "linux",
                    "amd64",
                    self.get_parameter("mode"),
                    ldflags,
                )
            )

            # Execute the constructed xgo command to build Poseidon
            proc = await asyncio.create_subprocess_shell(
                command,
                stdout=asyncio.subprocess.PIPE,
                stderr=asyncio.subprocess.PIPE,
                cwd=agent_build_path,
            )

            # Collect and data written Standard Output and Standard Error
            stdout, stderr = await proc.communicate()
            if stdout:
<<<<<<< HEAD
                resp.message += f"\n[STDOUT]\n{stdout.decode()}"
                if debug:
                    resp.message += f'\n[BUILD]{command}\n'
            if stderr:
                resp.build_error += f"\n[STDERR]\n{stderr.decode()}"
                if debug:
                    resp.build_error += f'\n[BUILD]{command}\n'

            # default build mode
            if self.get_parameter("mode") == "default":
                # Linux
                if self.get_parameter("os") == "linux":
                    if os.path.exists(f"/build/poseidon-{self.get_parameter('os')}-amd64"):
                        resp.payload = open(f"/build/poseidon-{self.get_parameter('os')}-amd64", "rb").read()
                    else:
                        resp.build_error += f"/build/poseidon-{self.get_parameter('os')}-amd64 does not exist"
                        resp.status = BuildStatus.Error
                        return resp
                # Darwin (macOS)
                elif self.get_parameter("os") == "darwin":
                    if os.path.exists(f"/build/poseidon-{self.get_parameter('os')}-10.06-amd64"):
                        resp.payload = open(f"/build/poseidon-{self.get_parameter('os')}-10.06-amd64", "rb").read()
                    else:
                        resp.build_error += f"/build/poseidon-{self.get_parameter('os')}-10.06-amd64 does not exist"
                        resp.status = BuildStatus.Error
                        return resp
                else:
                    resp.build_error += f"Unhandled operating system: {self.get_parameter('os')} for {self.get_parameter('mode')} build mode"
                    resp.status = BuildStatus.Error
                    return resp
            # C-shared (e.g., Dylib or SO)
            elif self.get_parameter("mode") == "c-shared":
                # Linux
                if self.get_parameter("os") == "linux":
                    if os.path.exists(f"/build/poseidon-{self.get_parameter('os')}-amd64.so"):
                        resp.payload = open(f"/build/poseidon-{self.get_parameter('os')}-amd64.so", "rb").read()
                    else:
                        resp.build_error += f"/build/poseidon-{self.get_parameter('os')}-amd64.so does not exist"
                        resp.status = BuildStatus.Error
                        return resp
                # Darwin (macOS)
                elif self.get_parameter("os") == "darwin":
                    if os.path.exists(f"/build/poseidon-{self.get_parameter('os')}-10.06-amd64.dylib"):
                        resp.payload = open(f"/build/poseidon-{self.get_parameter('os')}-10.06-amd64.dylib", "rb").read()
                    else:
                        resp.build_error += f"/build/poseidon-{self.get_parameter('os')}-10.06-amd64.dylib does not exist"
                        resp.status = BuildStatus.Error
                        return resp
                else:
                    resp.build_error += f"Unhandled operating system: {self.get_parameter('os')} for {self.get_parameter('mode')} build mode"
                    resp.status = BuildStatus.Error
                    return resp
            # C-shared (e.g., Dylib or SO)
            elif self.get_parameter("mode") == "c-archive":
                # Copy the C file into the build directory
                file1 = open(
                    f"/Mythic/agent_code/sharedlib/sharedlib-darwin-linux.c", "r"
                ).read()
                with open("/build/sharedlib-darwin-linux.c", "w") as f:
                    f.write(file1)
                # Linux
                if self.get_parameter("os") == "linux":
                    if os.path.exists(f"/build/poseidon-{self.get_parameter('os')}-amd64.a"):
                        shutil.make_archive(f"{agent_build_path}/poseidon", "zip", "/build")
                        resp.payload = open(f"{agent_build_path}/poseidon" + ".zip", "rb").read()
                    else:
                        resp.build_error += f"/build/poseidon-{self.get_parameter('os')}-amd64.a does not exist"
                        resp.status = BuildStatus.Error
                        return resp
                # Darwin (macOS)
                elif self.get_parameter("os") == "darwin":
                    if os.path.exists(f"/build/poseidon-{self.get_parameter('os')}-10.06-amd64.a"):
                        shutil.make_archive(f"{agent_build_path}/poseidon", "zip", "/build")
                        resp.payload = open(f"{agent_build_path}/poseidon" + ".zip", "rb").read()
                    else:
                        resp.build_error += f"/build/poseidon-{self.get_parameter('os')}-10.06-amd64.a does not exist"
                        resp.status = BuildStatus.Error
                        return resp
                else:
                    resp.build_error += f"Unhandled operating system: {self.get_parameter('os')} for " \
                                        f"{self.get_parameter('mode')} build mode"
                    resp.status = BuildStatus.Error
                    return resp
            # Unhandled
            else:
                resp.build_error += f"Unhandled build mode {self.get_parameter('mode')}"
                resp.status = BuildStatus.Error
                return resp

            # Successfully created the payload without error
            resp.message += f'Created Poseidon payload!\n' \
                            f'OS: {self.get_parameter("os")}, ' \
                            f'Build Mode: {self.get_parameter("mode")}, ' \
                            f'C2 Profile: {profile}\n'
            resp.status = BuildStatus.Success
            return resp
=======
                resp.build_message = f"[stdout]\n{stdout.decode()}"
            if stderr:
                resp.build_stderr += f"[stderr]\n{stderr.decode()}"
            if os.path.exists("/build"):
                files = os.listdir("/build")
                if len(files) == 1:
                    resp.payload = open("/build/" + files[0], "rb").read()
                    resp.build_message = "\nCreated payload!\n" + resp.build_message
                else:
                    temp_uuid = str(uuid.uuid4())
                    file1 = open(
                        "/go/src/poseidon/src/sharedlib-darwin-linux.c", "r"
                    ).read()
                    with open("/build/sharedlib-darwin-linux.c", "w") as f:
                        f.write(file1)
                    shutil.make_archive(f"{agent_build_path}/{temp_uuid}", "zip", "/build")
                    resp.payload = open(f"{agent_build_path}/{temp_uuid}" + ".zip", "rb").read()
                    resp.build_message = "Created a zip archive of files!\n" + resp.build_message
                resp.status = BuildStatus.Success
            else:
                # something went wrong, return our errors
                resp.build_stderr += "\nNo files created"
>>>>>>> c2cb43d7
        except Exception as e:
            resp.build_stderr += "\n" + str(e)
        return resp<|MERGE_RESOLUTION|>--- conflicted
+++ resolved
@@ -20,16 +20,6 @@
     supports_dynamic_loading = False
     mythic_encrypts = True
     build_parameters = {
-<<<<<<< HEAD
-        "os": BuildParameter(
-            name="os",
-            parameter_type=BuildParameterType.ChooseOne,
-            description="Choose the target OS",
-            choices=["darwin", "linux"],
-            default_value="linux",
-        ),
-=======
->>>>>>> c2cb43d7
         "mode": BuildParameter(
             name="mode",
             parameter_type=BuildParameterType.ChooseOne,
@@ -86,12 +76,7 @@
             for key, val in c2.get_parameters_dict().items():
                 # dictionary instances will be crypto components
                 if isinstance(val, dict):
-<<<<<<< HEAD
                     ldflags += f" -X '{poseidon_repo_profile}.{key}={val['enc_key']}'"
-=======
-                    file1 = file1.replace(key, val["enc_key"] if val["enc_key"] is not None else "")
-                # headers is the name of the c2 profile parameter with an array of header values to set
->>>>>>> c2cb43d7
                 elif key == "headers":
                     v = json.dumps(val).replace('"', '\\"')
                     ldflags += f" -X '{poseidon_repo_profile}.{key}={v}'"
@@ -123,14 +108,13 @@
             # Collect and data written Standard Output and Standard Error
             stdout, stderr = await proc.communicate()
             if stdout:
-<<<<<<< HEAD
-                resp.message += f"\n[STDOUT]\n{stdout.decode()}"
+                resp.build_stdout += f"\n[STDOUT]\n{stdout.decode()}"
                 if debug:
-                    resp.message += f'\n[BUILD]{command}\n'
+                    resp.build_message += f'\n[BUILD]{command}\n'
             if stderr:
-                resp.build_error += f"\n[STDERR]\n{stderr.decode()}"
+                resp.build_stderr += f"\n[STDERR]\n{stderr.decode()}"
                 if debug:
-                    resp.build_error += f'\n[BUILD]{command}\n'
+                    resp.build_stderr += f'\n[BUILD]{command}\n'
 
             # default build mode
             if self.get_parameter("mode") == "default":
@@ -139,7 +123,7 @@
                     if os.path.exists(f"/build/poseidon-{self.get_parameter('os')}-amd64"):
                         resp.payload = open(f"/build/poseidon-{self.get_parameter('os')}-amd64", "rb").read()
                     else:
-                        resp.build_error += f"/build/poseidon-{self.get_parameter('os')}-amd64 does not exist"
+                        resp.build_stderr += f"/build/poseidon-{self.get_parameter('os')}-amd64 does not exist"
                         resp.status = BuildStatus.Error
                         return resp
                 # Darwin (macOS)
@@ -147,11 +131,11 @@
                     if os.path.exists(f"/build/poseidon-{self.get_parameter('os')}-10.06-amd64"):
                         resp.payload = open(f"/build/poseidon-{self.get_parameter('os')}-10.06-amd64", "rb").read()
                     else:
-                        resp.build_error += f"/build/poseidon-{self.get_parameter('os')}-10.06-amd64 does not exist"
-                        resp.status = BuildStatus.Error
-                        return resp
-                else:
-                    resp.build_error += f"Unhandled operating system: {self.get_parameter('os')} for {self.get_parameter('mode')} build mode"
+                        resp.build_stderr += f"/build/poseidon-{self.get_parameter('os')}-10.06-amd64 does not exist"
+                        resp.status = BuildStatus.Error
+                        return resp
+                else:
+                    resp.build_stderr += f"Unhandled operating system: {self.get_parameter('os')} for {self.get_parameter('mode')} build mode"
                     resp.status = BuildStatus.Error
                     return resp
             # C-shared (e.g., Dylib or SO)
@@ -161,19 +145,20 @@
                     if os.path.exists(f"/build/poseidon-{self.get_parameter('os')}-amd64.so"):
                         resp.payload = open(f"/build/poseidon-{self.get_parameter('os')}-amd64.so", "rb").read()
                     else:
-                        resp.build_error += f"/build/poseidon-{self.get_parameter('os')}-amd64.so does not exist"
+                        resp.build_stderr += f"/build/poseidon-{self.get_parameter('os')}-amd64.so does not exist"
                         resp.status = BuildStatus.Error
                         return resp
                 # Darwin (macOS)
                 elif self.get_parameter("os") == "darwin":
                     if os.path.exists(f"/build/poseidon-{self.get_parameter('os')}-10.06-amd64.dylib"):
-                        resp.payload = open(f"/build/poseidon-{self.get_parameter('os')}-10.06-amd64.dylib", "rb").read()
-                    else:
-                        resp.build_error += f"/build/poseidon-{self.get_parameter('os')}-10.06-amd64.dylib does not exist"
-                        resp.status = BuildStatus.Error
-                        return resp
-                else:
-                    resp.build_error += f"Unhandled operating system: {self.get_parameter('os')} for {self.get_parameter('mode')} build mode"
+                        resp.payload = open(f"/build/poseidon-{self.get_parameter('os')}-10.06-amd64.dylib",
+                                            "rb").read()
+                    else:
+                        resp.build_stderr += f"/build/poseidon-{self.get_parameter('os')}-10.06-amd64.dylib does not exist"
+                        resp.status = BuildStatus.Error
+                        return resp
+                else:
+                    resp.build_stderr += f"Unhandled operating system: {self.get_parameter('os')} for {self.get_parameter('mode')} build mode"
                     resp.status = BuildStatus.Error
                     return resp
             # C-shared (e.g., Dylib or SO)
@@ -190,7 +175,7 @@
                         shutil.make_archive(f"{agent_build_path}/poseidon", "zip", "/build")
                         resp.payload = open(f"{agent_build_path}/poseidon" + ".zip", "rb").read()
                     else:
-                        resp.build_error += f"/build/poseidon-{self.get_parameter('os')}-amd64.a does not exist"
+                        resp.build_stderr += f"/build/poseidon-{self.get_parameter('os')}-amd64.a does not exist"
                         resp.status = BuildStatus.Error
                         return resp
                 # Darwin (macOS)
@@ -199,51 +184,27 @@
                         shutil.make_archive(f"{agent_build_path}/poseidon", "zip", "/build")
                         resp.payload = open(f"{agent_build_path}/poseidon" + ".zip", "rb").read()
                     else:
-                        resp.build_error += f"/build/poseidon-{self.get_parameter('os')}-10.06-amd64.a does not exist"
-                        resp.status = BuildStatus.Error
-                        return resp
-                else:
-                    resp.build_error += f"Unhandled operating system: {self.get_parameter('os')} for " \
-                                        f"{self.get_parameter('mode')} build mode"
+                        resp.build_stderr += f"/build/poseidon-{self.get_parameter('os')}-10.06-amd64.a does not exist"
+                        resp.status = BuildStatus.Error
+                        return resp
+                else:
+                    resp.build_stderr += f"Unhandled operating system: {self.get_parameter('os')} for " \
+                                         f"{self.get_parameter('mode')} build mode"
                     resp.status = BuildStatus.Error
                     return resp
             # Unhandled
             else:
-                resp.build_error += f"Unhandled build mode {self.get_parameter('mode')}"
+                resp.build_stderr += f"Unhandled build mode {self.get_parameter('mode')}"
                 resp.status = BuildStatus.Error
                 return resp
 
             # Successfully created the payload without error
-            resp.message += f'Created Poseidon payload!\n' \
-                            f'OS: {self.get_parameter("os")}, ' \
-                            f'Build Mode: {self.get_parameter("mode")}, ' \
-                            f'C2 Profile: {profile}\n'
+            resp.build_message += f'Created Poseidon payload!\n' \
+                                  f'OS: {self.get_parameter("os")}, ' \
+                                  f'Build Mode: {self.get_parameter("mode")}, ' \
+                                  f'C2 Profile: {profile}\n'
             resp.status = BuildStatus.Success
             return resp
-=======
-                resp.build_message = f"[stdout]\n{stdout.decode()}"
-            if stderr:
-                resp.build_stderr += f"[stderr]\n{stderr.decode()}"
-            if os.path.exists("/build"):
-                files = os.listdir("/build")
-                if len(files) == 1:
-                    resp.payload = open("/build/" + files[0], "rb").read()
-                    resp.build_message = "\nCreated payload!\n" + resp.build_message
-                else:
-                    temp_uuid = str(uuid.uuid4())
-                    file1 = open(
-                        "/go/src/poseidon/src/sharedlib-darwin-linux.c", "r"
-                    ).read()
-                    with open("/build/sharedlib-darwin-linux.c", "w") as f:
-                        f.write(file1)
-                    shutil.make_archive(f"{agent_build_path}/{temp_uuid}", "zip", "/build")
-                    resp.payload = open(f"{agent_build_path}/{temp_uuid}" + ".zip", "rb").read()
-                    resp.build_message = "Created a zip archive of files!\n" + resp.build_message
-                resp.status = BuildStatus.Success
-            else:
-                # something went wrong, return our errors
-                resp.build_stderr += "\nNo files created"
->>>>>>> c2cb43d7
         except Exception as e:
             resp.build_stderr += "\n" + str(e)
         return resp